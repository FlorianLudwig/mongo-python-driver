--- conflicted
+++ resolved
@@ -543,18 +543,10 @@
         # We need exec here because if the Python version is less than 2.6
         # these with-statements won't even compile.
         exec """
-<<<<<<< HEAD
 with get_connection(auto_start_request=True) as connection:
-    connection.pymongo_test.test.find_one()
-    # The connection is in a request, so the socket wasn't returned to the
-    # general pool
-    self.assertEqual(0, len(connection._Connection__pool.sockets))
-=======
-with get_connection() as connection:
     self.assertEqual("bar", connection.pymongo_test.test.find_one()["foo"])
     # Calling conn.close() has reset the pool
     self.assertEqual(0, len(connection._MongoClient__pool.sockets))
->>>>>>> 0b1a58d8
 """
 
     def test_with_start_request(self):
