# Copyright 2011-2012 10gen, Inc.
#
# Licensed under the Apache License, Version 2.0 (the "License"); you
# may not use this file except in compliance with the License.  You
# may obtain a copy of the License at
#
# http://www.apache.org/licenses/LICENSE-2.0
#
# Unless required by applicable law or agreed to in writing, software
# distributed under the License is distributed on an "AS IS" BASIS,
# WITHOUT WARRANTIES OR CONDITIONS OF ANY KIND, either express or
# implied.  See the License for the specific language governing
# permissions and limitations under the License.

"""Tools for connecting to a MongoDB replica set.

.. seealso:: :doc:`/examples/replica_set` for more examples of how to
   connect to a replica set.

To get a :class:`~pymongo.database.Database` instance from a
:class:`ReplicaSetConnection` use either dictionary-style or
attribute-style access:

.. doctest::

  >>> from pymongo import ReplicaSetConnection
  >>> c = ReplicaSetConnection('localhost:27017', replicaSet='repl0')
  >>> c.test_database
  Database(ReplicaSetConnection([u'...', u'...']), u'test_database')
  >>> c['test_database']
  Database(ReplicaSetConnection([u'...', u'...']), u'test_database')
"""

import datetime
import socket
import struct
import sys
import threading
import time
import warnings
import weakref

from bson.py3compat import b
from bson.son import SON
from pymongo import (common,
                     database,
                     helpers,
                     message,
                     pool,
                     uri_parser,
                     ReadPreference)
from pymongo.errors import (AutoReconnect,
                            ConfigurationError,
                            ConnectionFailure,
                            DuplicateKeyError,
                            InvalidDocument,
                            OperationFailure)

EMPTY = b("")
MAX_BSON_SIZE = 4 * 1024 * 1024


def _partition_node(node):
    """Split a host:port string returned from mongod/s into
    a (host, int(port)) pair needed for socket.connect().
    """
    host = node
    port = 27017
    idx = node.rfind(':')
    if idx != -1:
        host, port = node[:idx], int(node[idx + 1:])
    if host.startswith('['):
        host = host[1:-1]
    return host, port


class Monitor(threading.Thread):
    """Thread based replica set monitor.
    """
    def __init__(self, rsc, interval=5):
        super(Monitor, self).__init__()
        self.event = threading.Event()
        def shutdown(dummy):
            """Weakref callback to kill the thread.
            """
            self.event.set()
        self.rsc = weakref.proxy(rsc, shutdown)
        self.interval = interval

    def run(self):
        """Run until the RSC is collected or an
        unexpected error occurs.
        """
        while not self.event.isSet():
            try:
                self.rsc.refresh()
            except AutoReconnect:
                pass
            except:
                break
            self.event.wait(self.interval)


have_gevent = False
try:
    import gevent
    from gevent import Greenlet
    have_gevent = True

    class GreenletMonitor(Greenlet):
        """Greenlet based replica set monitor.
        """
        def __init__(self, obj, interval=5):
            Greenlet.__init__(self)
            self.obj = weakref.proxy(obj)
            self.interval = interval

        def _run(self):
            """Run until RSC is collected.

            Note this method is called _run following
            the gevent docs.
            """
            while True:
                try:
                    self.obj.refresh()
                # The connection object has been
                # collected so we should die.
                except ReferenceError:
                    break
                except:
                    pass
                gevent.sleep(self.interval)

except ImportError:
    pass


class ReplicaSetConnection(common.BaseObject):
    """Connection to a MongoDB replica set.
    """

    def __init__(self, hosts_or_uri=None, max_pool_size=10,
                 document_class=dict, tz_aware=False, **kwargs):
        """Create a new connection to a MongoDB replica set.

        The resultant connection object has connection-pooling built
        in. It also performs auto-reconnection when necessary. If an
        operation fails because of a connection error,
        :class:`~pymongo.errors.ConnectionFailure` is raised. If
        auto-reconnection will be performed,
        :class:`~pymongo.errors.AutoReconnect` will be
        raised. Application code should handle this exception
        (recognizing that the operation failed) and then continue to
        execute.

        Raises :class:`~pymongo.errors.ConnectionFailure` if
        the connection cannot be made.

        The `hosts_or_uri` parameter can be a full `mongodb URI
        <http://dochub.mongodb.org/core/connections>`_, in addition to
        a string of `host:port` pairs (e.g. 'host1:port1,host2:port2').
        If `hosts_or_uri` is None 'localhost:27017' will be used.

        :Parameters:
          - `hosts_or_uri` (optional): A MongoDB URI or string of `host:port`
            pairs. If a host is an IPv6 literal it must be enclosed in '[' and
            ']' characters following the RFC2732 URL syntax (e.g. '[::1]' for
            localhost)
          - `max_pool_size` (optional): The maximum size limit for
            each connection pool.
          - `document_class` (optional): default class to use for
            documents returned from queries on this connection
          - `tz_aware` (optional): if ``True``,
            :class:`~datetime.datetime` instances returned as values
            in a document by this :class:`ReplicaSetConnection` will be timezone
            aware (otherwise they will be naive)
          - `replicaSet`: (required) The name of the replica set to connect to.
            The driver will verify that each host it connects to is a member of
            this replica set. Can be passed as a keyword argument or as a
            MongoDB URI option.

          Other optional parameters can be passed as keyword arguments:

          - `safe`: Use getlasterror for each write operation?
          - `j` or `journal`: Block until write operations have been commited
            to the journal. Ignored if the server is running without
            journaling. Implies safe=True.
          - `w`: (integer or string) If this is a replica set write operations
            won't return until they have been replicated to the specified
            number or tagged set of servers.
            Implies safe=True.
          - `wtimeoutMS`: Used in conjunction with `j` and/or `w`. Wait this
            many milliseconds for journal acknowledgement and/or write
            replication. Implies safe=True.
          - `fsync`: Force the database to fsync all files before returning
            When used with `j` the server awaits the next group commit before
            returning. Implies safe=True.
          - `socketTimeoutMS`: How long a send or receive on a socket can take
            before timing out.
          - `connectTimeoutMS`: How long a connection can take to be opened
            before timing out.
          - `ssl`: If True, create the connection to the servers using SSL.
          - `read_preference`: The read preference for this connection.
            See :class:`~pymongo.ReadPreference` for available options.
          - `auto_start_request`: If True (the default), each thread that
            accesses this :class:`ReplicaSetConnection` has a socket allocated
            to it for the thread's lifetime, for each member of the set. For
            :class:`~pymongo.ReadPreference` PRIMARY, auto_start_request=True
            ensures consistent reads, even if you read after an unsafe
            write. For read preferences other than PRIMARY, there are no
            consistency guarantees. (The semantics of auto_start_request,
            :class:`~pymongo.ReadPreference`, and :class:`ReplicaSetConnection`
            may change in future releases of PyMongo.)
          - `use_greenlets` (optional): if ``True``, use a background Greenlet
            instead of a background thread to monitor state of replica set.
            :meth:`start_request()` will ensure that the current greenlet uses
            the same socket for all operations until :meth:`end_request()`.
            `use_greenlets` with ReplicaSetConnection requires `Gevent
            <http://gevent.org/>`_ to be installed.
          - `slave_okay` or `slaveOk` (deprecated): Use `read_preference`
            instead.
          - `host`: For compatibility with connection.Connection. If both
            `host` and `hosts_or_uri` are specified `host` takes precedence.
          - `port`: For compatibility with connection.Connection. The default
            port number to use for hosts.
          - `network_timeout`: For compatibility with connection.Connection.
            The timeout (in seconds) to use for socket operations - default
            is no timeout. If both `network_timeout` and `socketTimeoutMS` are
            are specified `network_timeout` takes precedence, matching
            connection.Connection.


        .. versionchanged:: 2.2
           Added `auto_start_request` and `use_greenlets` options.
           Added support for `host`, `port`, and `network_timeout` keyword
           arguments for compatibility with connection.Connection.
        .. versionadded:: 2.1
        """
        self.__opts = {}
        self.__seeds = set()
        self.__hosts = None
        self.__arbiters = set()
        self.__writer = None
        self.__readers = []
        self.__pools = {}
        self.__index_cache = {}
        self.__auth_credentials = {}

        self.__max_pool_size = common.validate_positive_integer(
                                        'max_pool_size', max_pool_size)
        self.__tz_aware = common.validate_boolean('tz_aware', tz_aware)
        self.__document_class = document_class

        # Compatibility with connection.Connection
        host = kwargs.pop('host', hosts_or_uri)

        port = kwargs.pop('port', 27017)
        if not isinstance(port, int):
            raise TypeError("port must be an instance of int")

        network_timeout = kwargs.pop('network_timeout', None)
        if network_timeout is not None:
            if (not isinstance(network_timeout, (int, float)) or
                network_timeout <= 0):
                raise ConfigurationError("network_timeout must "
                                         "be a positive integer")

        username = None
        db_name = None
        if host is None:
            self.__seeds.add(('localhost', port))
        elif '://' in host:
            res = uri_parser.parse_uri(host, port)
            self.__seeds.update(res['nodelist'])
            username = res['username']
            password = res['password']
            db_name = res['database']
            self.__opts = res['options']
        else:
            self.__seeds.update(uri_parser.split_hosts(host, port))

        self.pool_class = kwargs.pop('_pool_class', None)
        monitor_class = kwargs.pop('_monitor_class', None)

        for option, value in kwargs.iteritems():
            option, value = common.validate(option, value)
            self.__opts[option] = value

        if not self.pool_class:
            if self.__opts.get('use_greenlets', False):
                if not pool.have_greenlet:
                    raise ConfigurationError(
                        "The greenlet module is not available. "
                        "Install the greenlet package from PyPI."
                    )
                self.pool_class = pool.GreenletPool
            else:
                self.pool_class = pool.Pool

        self.__auto_start_request = self.__opts.get('auto_start_request', True)
        self.__in_request = self.__auto_start_request
        self.__name = self.__opts.get('replicaset')
        if not self.__name:
            raise ConfigurationError("the replicaSet "
                                     "keyword parameter is required.")


        self.__net_timeout = (network_timeout or
                              self.__opts.get('sockettimeoutms'))
        self.__conn_timeout = self.__opts.get('connecttimeoutms')
        self.__use_ssl = self.__opts.get('ssl', False)
        if self.__use_ssl and not pool.have_ssl:
            raise ConfigurationError("The ssl module is not available. If you "
                                     "are using a python version previous to "
                                     "2.6 you must install the ssl package "
                                     "from PyPI.")

        super(ReplicaSetConnection, self).__init__(**self.__opts)
        if self.slave_okay:
            warnings.warn("slave_okay is deprecated. Please "
                          "use read_preference instead.", DeprecationWarning)

        self.refresh()

<<<<<<< HEAD
        if monitor_class:
            monitor = monitor_class(self)
        elif self.__opts.get('use_greenlets', False):
            monitor = GreenletMonitor(self)
        else:
            monitor = threading.Thread(target=self.__refresh_loop)
            monitor.setName("ReplicaSetMonitorThread")
            monitor.setDaemon(True)
        monitor.start()

=======
>>>>>>> 776aabe9
        if db_name and username is None:
            warnings.warn("must provide a username and password "
                          "to authenticate to %s" % (db_name,))
        if username:
            db_name = db_name or 'admin'
            if not self[db_name].authenticate(username, password):
                raise ConfigurationError("authentication failed")

        # Start the monitor after we know the configuration is correct.
        if self.__opts.get('use_greenlets', False):
            monitor = GreenletMonitor(self)
        else:
            # NOTE: Don't ever make this a daemon thread in CPython. Daemon
            # threads in CPython cause serious issues when the interpreter is
            # torn down. Symptoms range from random exceptions to the
            # interpreter dumping core.
            monitor = Monitor(self)
            monitor.setName("ReplicaSetMonitorThread")
            # Sadly, weakrefs aren't totally reliable in PyPy and Jython
            # so use a daemon thread there.
            if (sys.platform.startswith('java') or
                'PyPy' in sys.version):
                monitor.setDaemon(True)
        monitor.start()


    def _cached(self, dbname, coll, index):
        """Test if `index` is cached.
        """
        cache = self.__index_cache
        now = datetime.datetime.utcnow()
        return (dbname in cache and
                coll in cache[dbname] and
                index in cache[dbname][coll] and
                now < cache[dbname][coll][index])

    def _cache_index(self, dbase, collection, index, ttl):
        """Add an index to the index cache for ensure_index operations.
        """
        now = datetime.datetime.utcnow()
        expire = datetime.timedelta(seconds=ttl) + now

        if dbase not in self.__index_cache:
            self.__index_cache[dbase] = {}
            self.__index_cache[dbase][collection] = {}
            self.__index_cache[dbase][collection][index] = expire

        elif collection not in self.__index_cache[dbase]:
            self.__index_cache[dbase][collection] = {}
            self.__index_cache[dbase][collection][index] = expire

        else:
            self.__index_cache[dbase][collection][index] = expire

    def _purge_index(self, database_name,
                     collection_name=None, index_name=None):
        """Purge an index from the index cache.

        If `index_name` is None purge an entire collection.

        If `collection_name` is None purge an entire database.
        """
        if not database_name in self.__index_cache:
            return

        if collection_name is None:
            del self.__index_cache[database_name]
            return

        if not collection_name in self.__index_cache[database_name]:
            return

        if index_name is None:
            del self.__index_cache[database_name][collection_name]
            return

        if index_name in self.__index_cache[database_name][collection_name]:
            del self.__index_cache[database_name][collection_name][index_name]

    def _cache_credentials(self, db_name, username, password):
        """Add credentials to the database authentication cache
        for automatic login when a socket is created.

        If credentials are already cached for `db_name` they
        will be replaced.
        """
        self.__auth_credentials[db_name] = (username, password)

    def _purge_credentials(self, db_name=None):
        """Purge credentials from the database authentication cache.

        If `db_name` is None purge credentials for all databases.
        """
        if db_name is None:
            self.__auth_credentials.clear()
        elif db_name in self.__auth_credentials:
            del self.__auth_credentials[db_name]

    def __check_auth(self, sock_info):
        """Authenticate using cached database credentials.

        If credentials for the 'admin' database are available only
        this database is authenticated, since this gives global access.
        """
        authset = sock_info.authset
        names = set(self.__auth_credentials.iterkeys())

        # Logout from any databases no longer listed in the credentials cache.
        for dbname in authset - names:
            try:
                self.__simple_command(sock_info, dbname, {'logout': 1})
            # TODO: We used this socket to logout. Fix logout so we don't
            # have to catch this.
            except OperationFailure:
                pass
            authset.discard(dbname)

        # Once logged into the admin database we can access anything.
        if "admin" in authset:
            return

        if "admin" in self.__auth_credentials:
            username, password = self.__auth_credentials["admin"]
            self.__auth(sock_info, 'admin', username, password)
            authset.add('admin')
        else:
            for db_name in names - authset:
                user, pwd = self.__auth_credentials[db_name]
                self.__auth(sock_info, db_name, user, pwd)
                authset.add(db_name)

    @property
    def seeds(self):
        """The seed list used to connect to this replica set.
        """
        return self.__seeds

    @property
    def hosts(self):
        """All active and passive (priority 0) replica set
        members known to this connection. This does not include
        hidden or slaveDelay members, or arbiters.
        """
        return self.__hosts

    @property
    def primary(self):
        """The current primary of the replica set.

        Returns None if there is no primary.
        """
        return self.__writer

    @property
    def secondaries(self):
        """The secondary members known to this connection.
        """
        return set(self.__readers)

    @property
    def arbiters(self):
        """The arbiters known to this connection.
        """
        return self.__arbiters

    @property
    def max_pool_size(self):
        """The maximum pool size limit set for this connection.
        """
        return self.__max_pool_size

    def get_document_class(self):
        """document_class getter"""
        return self.__document_class

    def set_document_class(self, klass):
        """document_class setter"""
        self.__document_class = klass

    document_class = property(get_document_class, set_document_class,
                              doc="""Default class to use for documents
                              returned on this connection.
                              """)

    @property
    def tz_aware(self):
        """Does this connection return timezone-aware datetimes?
        """
        return self.__tz_aware

    @property
    def max_bson_size(self):
        """Returns the maximum size BSON object the connected primary
        accepts in bytes. Defaults to 4MB in server < 1.7.4. Returns
        0 if no primary is available.
        """
        if self.__writer:
            return self.__pools[self.__writer]['max_bson_size']
        return 0

    @property
    def auto_start_request(self):
        return self.__auto_start_request

    def __simple_command(self, sock_info, dbname, spec):
        """Send a command to the server.
        """
        rqst_id, msg, _ = message.query(0, dbname + '.$cmd', 0, -1, spec)
        sock_info.sock.sendall(msg)
        response = self.__recv_msg(1, rqst_id, sock_info)
        response = helpers._unpack_response(response)['data'][0]
        msg = "command %r failed: %%s" % spec
        helpers._check_command_response(response, None, msg)
        return response

    def __auth(self, sock_info, dbname, user, passwd):
        """Authenticate socket against database `dbname`.
        """
        # Get a nonce
        response = self.__simple_command(sock_info, dbname, {'getnonce': 1})
        nonce = response['nonce']
        key = helpers._auth_key(nonce, user, passwd)

        # Actually authenticate
        query = SON([('authenticate', 1),
                     ('user', user), ('nonce', nonce), ('key', key)])
        self.__simple_command(sock_info, dbname, query)

    def __is_master(self, host):
        """Directly call ismaster.
        """
        mpool = self.pool_class(host, self.__max_pool_size,
                                self.__net_timeout, self.__conn_timeout,
                                self.__use_ssl)
        sock_info = mpool.get_socket()
        try:
            response = self.__simple_command(
                sock_info, 'admin', {'ismaster': 1}
            )

            mpool.maybe_return_socket(sock_info)
            return response, mpool
        except (ConnectionFailure, socket.error):
            mpool.discard_socket(sock_info)
            raise

    def __update_pools(self):
        """Update the mapping of (host, port) pairs to connection pools.
        """
        secondaries = []
        for host in self.__hosts:
            mongo, sock_info = None, None
            try:
                if host in self.__pools:
                    mongo = self.__pools[host]
                    sock_info = self.__socket(mongo)
<<<<<<< HEAD
                    res = self.__simple_command(
                        sock_info, 'admin', {'ismaster': 1})
                    mongo['pool'].return_socket(sock_info)
=======
                    res = self.__simple_command(sock_info, 'admin', {'ismaster': 1})
                    mongo['pool'].maybe_return_socket(sock_info)
>>>>>>> 776aabe9
                else:
                    res, conn = self.__is_master(host)
                    bson_max = res.get('maxBsonObjectSize', MAX_BSON_SIZE)
                    self.__pools[host] = {'pool': conn,
                                          'last_checkout': time.time(),
                                          'max_bson_size': bson_max}
            except (ConnectionFailure, socket.error):
                if mongo:
                    mongo['pool'].discard_socket(sock_info)
                continue
            # Only use hosts that are currently in 'secondary' state
            # as readers.
            if res['secondary']:
                secondaries.append(host)
            elif res['ismaster']:
                self.__writer = host
        self.__readers = secondaries

    def refresh(self):
        """Iterate through the existing host list, or possibly the
        seed list, to update the list of hosts and arbiters in this
        replica set.
        """
        errors = []
        nodes = self.__hosts or self.__seeds
        hosts = set()

        for node in nodes:
            mongo, sock_info = None, None
            try:
                if node in self.__pools:
                    mongo = self.__pools[node]
                    sock_info = self.__socket(mongo)
                    response = self.__simple_command(sock_info, 'admin',
                                                     {'ismaster': 1})
                    mongo['pool'].maybe_return_socket(sock_info)
                else:
                    response, _ = self.__is_master(node)

                # Check that this host is part of the given replica set.
                set_name = response.get('setName')
                # The 'setName' field isn't returned by mongod before 1.6.2
                # so we can't assume that if it's missing this host isn't in
                # the specified set.
                if set_name and set_name != self.__name:
                    host, port = node
                    raise ConfigurationError("%s:%d is not a member of "
                                             "replica set %s"
                                             % (host, port, self.__name))
                if "arbiters" in response:
                    self.__arbiters = set([_partition_node(h)
                                           for h in response["arbiters"]])
                if "hosts" in response:
                    hosts.update([_partition_node(h)
                                  for h in response["hosts"]])
                if "passives" in response:
                    hosts.update([_partition_node(h)
                                  for h in response["passives"]])
            except (ConnectionFailure, socket.error), why:
                if mongo:
                    mongo['pool'].discard_socket(sock_info)
                errors.append("%s:%d: %s" % (node[0], node[1], str(why)))
            if hosts:
                self.__hosts = hosts
                break
        else:
            if errors:
                raise AutoReconnect(', '.join(errors))
            raise ConfigurationError('No suitable hosts found')

        self.__update_pools()

    def __check_is_primary(self, host):
        """Checks if this host is the primary for the replica set.
        """
        mongo, sock_info = None, None
        try:
            if host in self.__pools:
                mongo = self.__pools[host]
                sock_info = self.__socket(mongo)
                res = self.__simple_command(
                    sock_info, 'admin', {'ismaster': 1}
                )
            else:
                res, conn = self.__is_master(host)
                bson_max = res.get('maxBsonObjectSize', MAX_BSON_SIZE)
                self.__pools[host] = {'pool': conn,
                                      'last_checkout': time.time(),
                                      'max_bson_size': bson_max}
        except (ConnectionFailure, socket.error), why:
            if mongo:
                mongo['pool'].discard_socket(sock_info)
            raise ConnectionFailure("%s:%d: %s" % (host[0], host[1], str(why)))
        
        if mongo and sock_info:
            mongo['pool'].maybe_return_socket(sock_info)

        if res["ismaster"]:
            return host
        elif "primary" in res:
            candidate = _partition_node(res["primary"])
            # Don't report the same connect failure multiple times.
            try:
                return self.__check_is_primary(candidate)
            except (ConnectionFailure, socket.error):
                pass
        raise AutoReconnect('%s:%d: not primary' % host)

    def __find_primary(self):
        """Returns a connection to the primary of this replica set,
        if one exists.
        """
        if self.__writer:
            return self.__pools[self.__writer]

        # This is either the first connection or we had a failover.
        self.refresh()

        errors = []
        for candidate in self.__hosts:
            try:
                self.__writer = self.__check_is_primary(candidate)
                return self.__pools[self.__writer]
            except (ConnectionFailure, socket.error), why:
                errors.append(str(why))
        # Couldn't find the primary.
        raise AutoReconnect(', '.join(errors))

    def __socket(self, mongo):
        """Get a SocketInfo from the pool.
        """
        mpool = mongo['pool']
        if self.__auto_start_request:
            # No effect if a request already started
            self.start_request()

        sock_info = mpool.get_socket()

        if self.__auth_credentials:
            self.__check_auth(sock_info)
        return sock_info

    def disconnect(self):
        """Disconnect from the replica set primary.
        """
        mongo = self.__pools.get(self.__writer)
        if mongo and 'pool' in mongo:
            mongo['pool'].reset()
        self.__writer = None

    def close(self):
        """Disconnect from all set members.
        """
        self.__writer = None
        self.__pools = {}

    def __check_response_to_last_error(self, response):
        """Check a response to a lastError message for errors.

        `response` is a byte string representing a response to the message.
        If it represents an error response we raise OperationFailure.

        Return the response as a document.
        """
        response = helpers._unpack_response(response)

        assert response["number_returned"] == 1
        error = response["data"][0]

        helpers._check_command_response(error, self.disconnect)

        error_msg = error.get("err", "")
        if error_msg is None:
            return error
        if error_msg.startswith("not master"):
            self.disconnect()
            raise AutoReconnect(error_msg)

        if "code" in error:
            if error["code"] in [11000, 11001, 12582]:
                raise DuplicateKeyError(error["err"])
            else:
                raise OperationFailure(error["err"], error["code"])
        else:
            raise OperationFailure(error["err"])

    def __recv_data(self, length, sock_info):
        """Lowest level receive operation.

        Takes length to receive and repeatedly calls recv until able to
        return a buffer of that length, raising ConnectionFailure on error.
        """
        chunks = []
        while length:
            chunk = sock_info.sock.recv(length)
            if chunk == EMPTY:
                raise ConnectionFailure("connection closed")
            length -= len(chunk)
            chunks.append(chunk)
        return EMPTY.join(chunks)

    def __recv_msg(self, operation, request_id, sock):
        """Receive a message in response to `request_id` on `sock`.

        Returns the response data with the header removed.
        """
        header = self.__recv_data(16, sock)
        length = struct.unpack("<i", header[:4])[0]
        resp_id = struct.unpack("<i", header[8:12])[0]
        assert resp_id == request_id, "ids don't match %r %r" % (resp_id,
                                                                 request_id)
        assert operation == struct.unpack("<i", header[12:])[0]

        return self.__recv_data(length - 16, sock)

    def __check_bson_size(self, msg, max_size):
        """Make sure the message doesn't include BSON documents larger
        than the connected server will accept.

        :Parameters:
          - `msg`: message to check
        """
        if len(msg) == 3:
            request_id, data, max_doc_size = msg
            if max_doc_size > max_size:
                raise InvalidDocument("BSON document too large (%d bytes)"
                                      " - the connected server supports"
                                      " BSON document sizes up to %d"
                                      " bytes." %
                                      (max_doc_size, max_size))
            return (request_id, data)
        # get_more and kill_cursors messages
        # don't include BSON documents.
        return msg

    def _send_message(self, msg, safe=False, _connection_to_use=None):
        """Say something to Mongo.

        Raises ConnectionFailure if the message cannot be sent. Raises
        OperationFailure if `safe` is ``True`` and the
        response to the getLastError call returns an error. Return the
        response from lastError, or ``None`` if `safe` is ``False``.

        :Parameters:
          - `msg`: message to send
          - `safe`: check getLastError status after sending the message
        """
        if _connection_to_use in (None, -1):
            mongo = self.__find_primary()
        else:
            mongo = self.__pools[_connection_to_use]

        sock_info = None
        try:
            sock_info = self.__socket(mongo)
            rqst_id, data = self.__check_bson_size(msg,
                                                   mongo['max_bson_size'])
            sock_info.sock.sendall(data)
            # Safe mode. We pack the message together with a lastError
            # message and send both. We then get the response (to the
            # lastError) and raise OperationFailure if it is an error
            # response.
            rv = None
            if safe:
                response = self.__recv_msg(1, rqst_id, sock_info)
                rv = self.__check_response_to_last_error(response)
            mongo['pool'].maybe_return_socket(sock_info)
            return rv
        except(ConnectionFailure, socket.error), why:
            mongo['pool'].discard_socket(sock_info)
            if _connection_to_use in (None, -1):
                self.disconnect()
            raise AutoReconnect(str(why))
        except:
            mongo['pool'].discard_socket(sock_info)
            raise

    def __send_and_receive(self, mongo, msg, **kwargs):
        """Send a message on the given socket and return the response data.
        """
        sock_info = None
        try:
            sock_info = self.__socket(mongo)

            if "network_timeout" in kwargs:
                sock_info.sock.settimeout(kwargs['network_timeout'])

            rqst_id, data = self.__check_bson_size(msg,
                                                   mongo['max_bson_size'])
            sock_info.sock.sendall(data)
            response = self.__recv_msg(1, rqst_id, sock_info)

            if "network_timeout" in kwargs:
                sock_info.sock.settimeout(self.__net_timeout)
            mongo['pool'].maybe_return_socket(sock_info)

            return response
        except (ConnectionFailure, socket.error), why:
            host, port = mongo['pool'].pair
            mongo['pool'].discard_socket(sock_info)
            raise AutoReconnect("%s:%d: %s" % (host, port, str(why)))
        except:
            mongo['pool'].discard_socket(sock_info)
            raise

    def _send_message_with_response(self, msg, _connection_to_use=None,
                                    _must_use_master=False, **kwargs):
        """Send a message to Mongo and return the response.

        Sends the given message and returns the response.

        :Parameters:
          - `msg`: (request_id, data) pair making up the message to send
        """
        read_pref = kwargs.get('read_preference', ReadPreference.PRIMARY)
        mongo = None
        try:
            if _connection_to_use is not None:
                if _connection_to_use == -1:
                    mongo = self.__find_primary()
                else:
                    mongo = self.__pools[_connection_to_use]
                return mongo['pool'].pair, self.__send_and_receive(mongo,
                                                                   msg,
                                                                   **kwargs)
            elif _must_use_master or not read_pref:
                mongo = self.__find_primary()
                return mongo['pool'].pair, self.__send_and_receive(mongo,
                                                                   msg,
                                                                   **kwargs)
        except AutoReconnect:
            if mongo == self.__pools.get(self.__writer):
                self.disconnect()
            raise

        errors = []
        for host in helpers.shuffled(self.__readers):
            try:
                mongo = self.__pools[host]
                return host, self.__send_and_receive(mongo, msg, **kwargs)
            except AutoReconnect, why:
                errors.append(str(why))
        # Fallback to primary
        if read_pref == ReadPreference.SECONDARY:
            try:
                mongo = self.__find_primary()
                return mongo['pool'].pair, self.__send_and_receive(mongo,
                                                                   msg,
                                                                   **kwargs)
            except AutoReconnect, why:
                self.disconnect()
                errors.append(str(why))
        raise AutoReconnect(', '.join(errors))

    def start_request(self):
        """Ensure the current thread or greenlet always uses the same socket
        until it calls :meth:`end_request`. For
        :class:`~pymongo.ReadPreference` PRIMARY, auto_start_request=True
        ensures consistent reads, even if you read after an unsafe write. For
        read preferences other than PRIMARY, there are no consistency
        guarantees.

        In Python 2.6 and above, or in Python 2.5 with
        "from __future__ import with_statement", :meth:`start_request` can be
        used as a context manager:

        >>> connection = pymongo.ReplicaSetConnection(auto_start_request=False)
        >>> db = connection.test
        >>> _id = db.test_collection.insert({}, safe=True)
        >>> with connection.start_request():
        ...     for i in range(100):
        ...         db.test_collection.update({'_id': _id}, {'$set': {'i':i}})
        ...
        ...     # Definitely read the document after the final update completes
        ...     print db.test_collection.find({'_id': _id})

        .. versionadded:: 2.2
           The :class:`~pymongo.pool.Request` return value.
           :meth:`start_request` previously returned None
        """
        for mongo in self.__pools.values():
            if 'pool' in mongo:
                mongo['pool'].start_request()

        self.__in_request = True
        return pool.Request(self)

    def in_request(self):
        """True if :meth:`start_request` has been called, but not
        :meth:`end_request`, or if `auto_start_request` is True and
        :meth:`end_request` has not been called in this thread or greenlet.
        """
        return self.__in_request

    def end_request(self):
        """Undo :meth:`start_request` and allow this thread's connections to
        replica set members to return to the pool.

        Calling :meth:`end_request` allows the :class:`~socket.socket` that has
        been reserved for this thread by :meth:`start_request` to be returned
        to the pool. Other threads will then be able to re-use that
        :class:`~socket.socket`. If your application uses many threads, or has
        long-running threads that infrequently perform MongoDB operations, then
        judicious use of this method can lead to performance gains. Care should
        be taken, however, to make sure that :meth:`end_request` is not called
        in the middle of a sequence of operations in which ordering is
        important. This could lead to unexpected results.
        """
        for mongo in self.__pools.values():
            if 'pool' in mongo:
                mongo['pool'].end_request()

        self.__in_request = False

    def __eq__(self, other):
        # XXX: Implement this?
        return NotImplemented

    def __repr__(self):
        return "ReplicaSetConnection(%r)" % (["%s:%d" % n
                                              for n in self.__hosts],)

    def __getattr__(self, name):
        """Get a database by name.

        Raises :class:`~pymongo.errors.InvalidName` if an invalid
        database name is used.

        :Parameters:
          - `name`: the name of the database to get
        """
        return database.Database(self, name)

    def __getitem__(self, name):
        """Get a database by name.

        Raises :class:`~pymongo.errors.InvalidName` if an invalid
        database name is used.

        :Parameters:
          - `name`: the name of the database to get
        """
        return self.__getattr__(name)

    def close_cursor(self, cursor_id, _conn_id):
        """Close a single database cursor.

        Raises :class:`TypeError` if `cursor_id` is not an instance of
        ``(int, long)``. What closing the cursor actually means
        depends on this connection's cursor manager.

        :Parameters:
          - `cursor_id`: id of cursor to close
        """
        if not isinstance(cursor_id, (int, long)):
            raise TypeError("cursor_id must be an instance of (int, long)")

        self._send_message(message.kill_cursors([cursor_id]),
                           _connection_to_use=_conn_id)

    def server_info(self):
        """Get information about the MongoDB primary we're connected to.
        """
        return self.admin.command("buildinfo")

    def database_names(self):
        """Get a list of the names of all databases on the connected server.
        """
        return [db["name"] for db in
                self.admin.command("listDatabases")["databases"]]

    def drop_database(self, name_or_database):
        """Drop a database.

        Raises :class:`TypeError` if `name_or_database` is not an instance of
        :class:`basestring` (:class:`str` in python 3) or Database

        :Parameters:
          - `name_or_database`: the name of a database to drop, or a
            :class:`~pymongo.database.Database` instance representing the
            database to drop
        """
        name = name_or_database
        if isinstance(name, database.Database):
            name = name.name

        if not isinstance(name, basestring):
            raise TypeError("name_or_database must be an instance of "
                            "%s or Database" % (basestring.__name__,))

        self._purge_index(name)
        self[name].command("dropDatabase")

    def copy_database(self, from_name, to_name,
                      from_host=None, username=None, password=None):
        """Copy a database, potentially from another host.

        Raises :class:`TypeError` if `from_name` or `to_name` is not
        an instance of :class:`basestring` (:class:`str` in python 3).
        Raises :class:`~pymongo.errors.InvalidName` if `to_name` is
        not a valid database name.

        If `from_host` is ``None`` the current host is used as the
        source. Otherwise the database is copied from `from_host`.

        If the source database requires authentication, `username` and
        `password` must be specified.

        :Parameters:
          - `from_name`: the name of the source database
          - `to_name`: the name of the target database
          - `from_host` (optional): host name to copy from
          - `username` (optional): username for source database
          - `password` (optional): password for source database

        .. note:: Specifying `username` and `password` requires server
           version **>= 1.3.3+**.
        """
        if not isinstance(from_name, basestring):
            raise TypeError("from_name must be an instance "
                            "of %s" % (basestring.__name__,))
        if not isinstance(to_name, basestring):
            raise TypeError("to_name must be an instance "
                            "of %s" % (basestring.__name__,))

        database._check_name(to_name)

        command = {"fromdb": from_name, "todb": to_name}

        if from_host is not None:
            command["fromhost"] = from_host

        in_request = self.in_request()
        try:
            if not in_request:
                self.start_request()
            if username is not None:
                nonce = self.admin.command("copydbgetnonce",
                                           fromhost=from_host)["nonce"]
                command["username"] = username
                command["nonce"] = nonce
                command["key"] = helpers._auth_key(nonce, username, password)

            return self.admin.command("copydb", **command)
        finally:
            if not in_request:
                self.end_request()<|MERGE_RESOLUTION|>--- conflicted
+++ resolved
@@ -323,19 +323,6 @@
 
         self.refresh()
 
-<<<<<<< HEAD
-        if monitor_class:
-            monitor = monitor_class(self)
-        elif self.__opts.get('use_greenlets', False):
-            monitor = GreenletMonitor(self)
-        else:
-            monitor = threading.Thread(target=self.__refresh_loop)
-            monitor.setName("ReplicaSetMonitorThread")
-            monitor.setDaemon(True)
-        monitor.start()
-
-=======
->>>>>>> 776aabe9
         if db_name and username is None:
             warnings.warn("must provide a username and password "
                           "to authenticate to %s" % (db_name,))
@@ -345,7 +332,9 @@
                 raise ConfigurationError("authentication failed")
 
         # Start the monitor after we know the configuration is correct.
-        if self.__opts.get('use_greenlets', False):
+        if monitor_class:
+            monitor = monitor_class(self)
+        elif self.__opts.get('use_greenlets', False):
             monitor = GreenletMonitor(self)
         else:
             # NOTE: Don't ever make this a daemon thread in CPython. Daemon
@@ -592,14 +581,8 @@
                 if host in self.__pools:
                     mongo = self.__pools[host]
                     sock_info = self.__socket(mongo)
-<<<<<<< HEAD
-                    res = self.__simple_command(
-                        sock_info, 'admin', {'ismaster': 1})
-                    mongo['pool'].return_socket(sock_info)
-=======
                     res = self.__simple_command(sock_info, 'admin', {'ismaster': 1})
                     mongo['pool'].maybe_return_socket(sock_info)
->>>>>>> 776aabe9
                 else:
                     res, conn = self.__is_master(host)
                     bson_max = res.get('maxBsonObjectSize', MAX_BSON_SIZE)
