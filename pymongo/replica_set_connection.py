--- conflicted
+++ resolved
@@ -347,15 +347,10 @@
                 raise ConfigurationError("authentication failed")
 
         # Start the monitor after we know the configuration is correct.
-<<<<<<< HEAD
         if monitor_class:
-            monitor = monitor_class(self)
+            self.__monitor = monitor_class(self)
         elif self.__opts.get('use_greenlets', False):
-            monitor = GreenletMonitor(self)
-=======
-        if self.__opts.get('use_greenlets', False):
             self.__monitor = MonitorGreenlet(self)
->>>>>>> d8c51139
         else:
             # NOTE: Don't ever make this a daemon thread in CPython. Daemon
             # threads in CPython cause serious issues when the interpreter is
