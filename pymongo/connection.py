# Copyright 2009-2012 10gen, Inc.
#
# Licensed under the Apache License, Version 2.0 (the "License"); you
# may not use this file except in compliance with the License.  You
# may obtain a copy of the License at
#
# http://www.apache.org/licenses/LICENSE-2.0
#
# Unless required by applicable law or agreed to in writing, software
# distributed under the License is distributed on an "AS IS" BASIS,
# WITHOUT WARRANTIES OR CONDITIONS OF ANY KIND, either express or
# implied.  See the License for the specific language governing
# permissions and limitations under the License.

"""Tools for connecting to MongoDB.

.. warning::
   **DEPRECATED:** Please use :mod:`~pymongo.mongo_client` instead.

.. seealso:: Module :mod:`~pymongo.master_slave_connection` for
   connecting to master-slave clusters, and
   :doc:`/examples/high_availability` for an example of how to connect
   to a replica set, or specify a list of mongos instances for automatic
   failover.

To get a :class:`~pymongo.database.Database` instance from a
:class:`Connection` use either dictionary-style or attribute-style
access:

.. doctest::

  >>> from pymongo import Connection
  >>> c = Connection()
  >>> c.test_database
  Database(Connection('localhost', 27017), u'test_database')
  >>> c['test-database']
  Database(Connection('localhost', 27017), u'test-database')
"""
from pymongo.mongo_client import MongoClient
from pymongo.errors import ConfigurationError


class Connection(MongoClient):
    """Connection to MongoDB.
    """

    def __init__(self, host=None, port=None, max_pool_size=10,
                 network_timeout=None, document_class=dict,
                 tz_aware=False, _connect=True, **kwargs):
        """Create a new connection to a single MongoDB instance at *host:port*.

        .. warning::
           **DEPRECATED:** :class:`Connection` is deprecated. Please
           use :class:`~pymongo.mongo_client.MongoClient` instead.

        The resultant connection object has connection-pooling built
        in. It also performs auto-reconnection when necessary. If an
        operation fails because of a connection error,
        :class:`~pymongo.errors.ConnectionFailure` is raised. If
        auto-reconnection will be performed,
        :class:`~pymongo.errors.AutoReconnect` will be
        raised. Application code should handle this exception
        (recognizing that the operation failed) and then continue to
        execute.

        Raises :class:`TypeError` if port is not an instance of
        ``int``. Raises :class:`~pymongo.errors.ConnectionFailure` if
        the connection cannot be made.

        The `host` parameter can be a full `mongodb URI
        <http://dochub.mongodb.org/core/connections>`_, in addition to
        a simple hostname. It can also be a list of hostnames or
        URIs. Any port specified in the host string(s) will override
        the `port` parameter. If multiple mongodb URIs containing
        database or auth information are passed, the last database,
        username, and password present will be used.  For username and
        passwords reserved characters like ':', '/', '+' and '@' must be
        escaped following RFC 2396.

        :Parameters:
          - `host` (optional): hostname or IP address of the
            instance to connect to, or a mongodb URI, or a list of
            hostnames / mongodb URIs. If `host` is an IPv6 literal
            it must be enclosed in '[' and ']' characters following
            the RFC2732 URL syntax (e.g. '[::1]' for localhost)
          - `port` (optional): port number on which to connect
          - `max_pool_size` (optional): The maximum size limit for
            the connection pool.
          - `network_timeout` (optional): timeout (in seconds) to use
            for socket operations - default is no timeout
          - `document_class` (optional): default class to use for
            documents returned from queries on this connection
          - `tz_aware` (optional): if ``True``,
            :class:`~datetime.datetime` instances returned as values
            in a document by this :class:`Connection` will be timezone
            aware (otherwise they will be naive)

          **Other optional parameters can be passed as keyword arguments:**

          - `safe`: :class:`Connection` **disables** acknowledgement of write
            operations. Use ``safe=True`` to enable write acknowledgement.
          - `w`: (integer or string) If this is a replica set, write operations
            will block until they have been replicated to the specified number
            or tagged set of servers. `w=<int>` always includes the replica set
            primary (e.g. w=3 means write to the primary and wait until
            replicated to **two** secondaries). Implies safe=True.
          - `wtimeout`: (integer) Used in conjunction with `w`. Specify a value
            in milliseconds to control how long to wait for write propagation
            to complete. If replication does not complete in the given
            timeframe, a timeout exception is raised. Implies safe=True.
          - `j`: If ``True`` block until write operations have been committed
            to the journal. Ignored if the server is running without journaling.
            Implies safe=True.
          - `fsync`: If ``True`` force the database to fsync all files before
            returning. When used with `j` the server awaits the next group
            commit before returning. Implies safe=True.
          - `replicaSet`: (string) The name of the replica set to connect to.
            The driver will verify that the replica set it connects to matches
            this name. Implies that the hosts specified are a seed list and the
            driver should attempt to find all members of the set.
          - `socketTimeoutMS`: (integer) How long (in milliseconds) a send or
            receive on a socket can take before timing out.
          - `connectTimeoutMS`: (integer) How long (in milliseconds) a
            connection can take to be opened before timing out.
          - `ssl`: If ``True``, create the connection to the server using SSL.
          - `read_preference`: The read preference for this connection.
            See :class:`~pymongo.read_preferences.ReadPreference` for available
            options.
          - `auto_start_request`: If ``True`` (the default), each thread that
            accesses this Connection has a socket allocated to it for the
            thread's lifetime.  This ensures consistent reads, even if you read
            after an unsafe write.
          - `use_greenlets`: if ``True``, :meth:`start_request()` will ensure
            that the current greenlet uses the same socket for all operations
            until :meth:`end_request()`
          - `slave_okay` or `slaveOk` (deprecated): Use `read_preference`
            instead.

        .. seealso:: :meth:`end_request`
        .. versionchanged:: 2.3
           Added support for failover between mongos seed list members.
        .. versionchanged:: 2.2
           Added `auto_start_request` option back. Added `use_greenlets`
           option.
        .. versionchanged:: 2.1
           Support `w` = integer or string.
           Added `ssl` option.
           DEPRECATED slave_okay/slaveOk.
        .. versionchanged:: 2.0
           `slave_okay` is a pure keyword argument. Added support for safe,
           and getlasterror options as keyword arguments.
        .. versionchanged:: 1.11
           Added `max_pool_size`. Completely removed previously deprecated
           `pool_size`, `auto_start_request` and `timeout` parameters.
        .. versionchanged:: 1.8
           The `host` parameter can now be a full `mongodb URI
           <http://dochub.mongodb.org/core/connections>`_, in addition
           to a simple hostname. It can also be a list of hostnames or
           URIs.
        .. versionadded:: 1.8
           The `tz_aware` parameter.
        .. versionadded:: 1.7
           The `document_class` parameter.
        .. versionadded:: 1.1
           The `network_timeout` parameter.

        .. mongodoc:: connections
        """
<<<<<<< HEAD
        if host is None:
            host = self.HOST
        if isinstance(host, basestring):
            host = [host]
        if port is None:
            port = self.PORT
        if not isinstance(port, int):
            raise TypeError("port must be an instance of int")

        seeds = set()
        username = None
        password = None
        db = None
        options = {}
        for entity in host:
            if "://" in entity:
                if entity.startswith("mongodb://"):
                    res = uri_parser.parse_uri(entity, port)
                    seeds.update(res["nodelist"])
                    username = res["username"] or username
                    password = res["password"] or password
                    db = res["database"] or db
                    options = res["options"]
                else:
                    idx = entity.find("://")
                    raise InvalidURI("Invalid URI scheme: "
                                     "%s" % (entity[:idx],))
            else:
                seeds.update(uri_parser.split_hosts(entity, port))
        if not seeds:
            raise ConfigurationError("need to specify at least one host")

        self.__nodes = seeds
        self.__host = None
        self.__port = None
        self.__is_primary = False
        self.__is_mongos = False

        self.pool_class = kwargs.pop('_pool_class', None)

        for option, value in kwargs.iteritems():
            option, value = common.validate(option, value)
            options[option] = value

        self.__max_pool_size = common.validate_positive_integer(
                                                'max_pool_size', max_pool_size)

        self.__cursor_manager = CursorManager(self)

        self.__repl = options.get('replicaset')
        if len(seeds) == 1 and not self.__repl:
            self.__direct = True
        else:
            self.__direct = False
            self.__nodes = set()

=======
>>>>>>> 0b1a58d8
        if network_timeout is not None:
            if (not isinstance(network_timeout, (int, float)) or
                network_timeout <= 0):
                raise ConfigurationError("network_timeout must "
                                         "be a positive integer")
<<<<<<< HEAD
        self.__net_timeout = (network_timeout or
                              options.get('sockettimeoutms'))
        self.__conn_timeout = options.get('connecttimeoutms')
        self.__use_ssl = options.get('ssl', False)
        if self.__use_ssl and not pool.have_ssl:
            raise ConfigurationError("The ssl module is not available. If you "
                                     "are using a python version previous to "
                                     "2.6 you must install the ssl package "
                                     "from PyPI.")

        if not self.pool_class:
            if options.get('use_greenlets', False):
                if not pool.have_greenlet:
                    raise ConfigurationError(
                        "The greenlet module is not available. "
                        "Install the greenlet package from PyPI."
                    )
                self.pool_class = pool.GreenletPool
            else:
                self.pool_class = pool.Pool

        self.__pool = self.pool_class(
            None,
            self.__max_pool_size,
            self.__net_timeout,
            self.__conn_timeout,
            self.__use_ssl
        )

        self.__document_class = document_class
        self.__tz_aware = common.validate_boolean('tz_aware', tz_aware)
        self.__auto_start_request = options.get('auto_start_request', True)

        # cache of existing indexes used by ensure_index ops
        self.__index_cache = {}
        self.__auth_credentials = {}

        super(Connection, self).__init__(**options)
        if self.slave_okay:
            warnings.warn("slave_okay is deprecated. Please "
                          "use read_preference instead.", DeprecationWarning)

        if _connect:
            self.__find_node(seeds)

        if db and username is None:
            warnings.warn("must provide a username and password "
                          "to authenticate to %s" % (db,))
        if username:
            db = db or "admin"
            if not self[db].authenticate(username, password):
                raise ConfigurationError("authentication failed")

    def _cached(self, dbname, coll, index):
        """Test if `index` is cached.
        """
        cache = self.__index_cache
        now = datetime.datetime.utcnow()
        return (dbname in cache and
                coll in cache[dbname] and
                index in cache[dbname][coll] and
                now < cache[dbname][coll][index])

    def _cache_index(self, database, collection, index, cache_for):
        """Add an index to the index cache for ensure_index operations.
        """
        now = datetime.datetime.utcnow()
        expire = datetime.timedelta(seconds=cache_for) + now

        if database not in self.__index_cache:
            self.__index_cache[database] = {}
            self.__index_cache[database][collection] = {}
            self.__index_cache[database][collection][index] = expire

        elif collection not in self.__index_cache[database]:
            self.__index_cache[database][collection] = {}
            self.__index_cache[database][collection][index] = expire

        else:
            self.__index_cache[database][collection][index] = expire

    def _purge_index(self, database_name,
                     collection_name=None, index_name=None):
        """Purge an index from the index cache.

        If `index_name` is None purge an entire collection.

        If `collection_name` is None purge an entire database.
        """
        if not database_name in self.__index_cache:
            return

        if collection_name is None:
            del self.__index_cache[database_name]
            return

        if not collection_name in self.__index_cache[database_name]:
            return

        if index_name is None:
            del self.__index_cache[database_name][collection_name]
            return

        if index_name in self.__index_cache[database_name][collection_name]:
            del self.__index_cache[database_name][collection_name][index_name]

    def _cache_credentials(self, db_name, username, password):
        """Add credentials to the database authentication cache
        for automatic login when a socket is created.

        If credentials are already cached for `db_name` they
        will be replaced.
        """
        self.__auth_credentials[db_name] = (username, password)

    def _purge_credentials(self, db_name=None):
        """Purge credentials from the database authentication cache.

        If `db_name` is None purge credentials for all databases.
        """
        if db_name is None:
            self.__auth_credentials.clear()
        elif db_name in self.__auth_credentials:
            del self.__auth_credentials[db_name]

    def __check_auth(self, sock_info):
        """Authenticate using cached database credentials.

        If credentials for the 'admin' database are available only
        this database is authenticated, since this gives global access.
        """
        authset = sock_info.authset
        names = set(self.__auth_credentials.iterkeys())

        # Logout from any databases no longer listed in the credentials cache.
        for dbname in authset - names:
            try:
                self.__simple_command(sock_info, dbname, {'logout': 1})
            # TODO: We used this socket to logout. Fix logout so we don't
            # have to catch this.
            except OperationFailure:
                pass
            authset.discard(dbname)

        # Once logged into the admin database we can access anything.
        if "admin" in authset:
            return

        if "admin" in self.__auth_credentials:
            username, password = self.__auth_credentials["admin"]
            self.__auth(sock_info, 'admin', username, password)
            authset.add('admin')
        else:
            for db_name in names - authset:
                user, pwd = self.__auth_credentials[db_name]
                self.__auth(sock_info, db_name, user, pwd)
                authset.add(db_name)

    @property
    def host(self):
        """Current connected host.

        .. versionchanged:: 1.3
           ``host`` is now a property rather than a method.
        """
        return self.__host

    @property
    def port(self):
        """Current connected port.

        .. versionchanged:: 1.3
           ``port`` is now a property rather than a method.
        """
        return self.__port
=======
            kwargs['socketTimeoutMS'] = network_timeout * 1000
>>>>>>> 0b1a58d8

        kwargs['auto_start_request'] = kwargs.get('auto_start_request', True)
        kwargs['safe'] = kwargs.get('safe', False)

        super(Connection, self).__init__(host, port,
                max_pool_size, document_class, tz_aware, _connect, **kwargs)

    def __repr__(self):
        if len(self.nodes) == 1:
            return "Connection(%r, %r)" % (self.host, self.port)
        else:
            return "Connection(%r)" % ["%s:%d" % n for n in self.nodes]

    def next(self):
        raise TypeError("'Connection' object is not iterable")<|MERGE_RESOLUTION|>--- conflicted
+++ resolved
@@ -166,249 +166,12 @@
 
         .. mongodoc:: connections
         """
-<<<<<<< HEAD
-        if host is None:
-            host = self.HOST
-        if isinstance(host, basestring):
-            host = [host]
-        if port is None:
-            port = self.PORT
-        if not isinstance(port, int):
-            raise TypeError("port must be an instance of int")
-
-        seeds = set()
-        username = None
-        password = None
-        db = None
-        options = {}
-        for entity in host:
-            if "://" in entity:
-                if entity.startswith("mongodb://"):
-                    res = uri_parser.parse_uri(entity, port)
-                    seeds.update(res["nodelist"])
-                    username = res["username"] or username
-                    password = res["password"] or password
-                    db = res["database"] or db
-                    options = res["options"]
-                else:
-                    idx = entity.find("://")
-                    raise InvalidURI("Invalid URI scheme: "
-                                     "%s" % (entity[:idx],))
-            else:
-                seeds.update(uri_parser.split_hosts(entity, port))
-        if not seeds:
-            raise ConfigurationError("need to specify at least one host")
-
-        self.__nodes = seeds
-        self.__host = None
-        self.__port = None
-        self.__is_primary = False
-        self.__is_mongos = False
-
-        self.pool_class = kwargs.pop('_pool_class', None)
-
-        for option, value in kwargs.iteritems():
-            option, value = common.validate(option, value)
-            options[option] = value
-
-        self.__max_pool_size = common.validate_positive_integer(
-                                                'max_pool_size', max_pool_size)
-
-        self.__cursor_manager = CursorManager(self)
-
-        self.__repl = options.get('replicaset')
-        if len(seeds) == 1 and not self.__repl:
-            self.__direct = True
-        else:
-            self.__direct = False
-            self.__nodes = set()
-
-=======
->>>>>>> 0b1a58d8
         if network_timeout is not None:
             if (not isinstance(network_timeout, (int, float)) or
                 network_timeout <= 0):
                 raise ConfigurationError("network_timeout must "
                                          "be a positive integer")
-<<<<<<< HEAD
-        self.__net_timeout = (network_timeout or
-                              options.get('sockettimeoutms'))
-        self.__conn_timeout = options.get('connecttimeoutms')
-        self.__use_ssl = options.get('ssl', False)
-        if self.__use_ssl and not pool.have_ssl:
-            raise ConfigurationError("The ssl module is not available. If you "
-                                     "are using a python version previous to "
-                                     "2.6 you must install the ssl package "
-                                     "from PyPI.")
-
-        if not self.pool_class:
-            if options.get('use_greenlets', False):
-                if not pool.have_greenlet:
-                    raise ConfigurationError(
-                        "The greenlet module is not available. "
-                        "Install the greenlet package from PyPI."
-                    )
-                self.pool_class = pool.GreenletPool
-            else:
-                self.pool_class = pool.Pool
-
-        self.__pool = self.pool_class(
-            None,
-            self.__max_pool_size,
-            self.__net_timeout,
-            self.__conn_timeout,
-            self.__use_ssl
-        )
-
-        self.__document_class = document_class
-        self.__tz_aware = common.validate_boolean('tz_aware', tz_aware)
-        self.__auto_start_request = options.get('auto_start_request', True)
-
-        # cache of existing indexes used by ensure_index ops
-        self.__index_cache = {}
-        self.__auth_credentials = {}
-
-        super(Connection, self).__init__(**options)
-        if self.slave_okay:
-            warnings.warn("slave_okay is deprecated. Please "
-                          "use read_preference instead.", DeprecationWarning)
-
-        if _connect:
-            self.__find_node(seeds)
-
-        if db and username is None:
-            warnings.warn("must provide a username and password "
-                          "to authenticate to %s" % (db,))
-        if username:
-            db = db or "admin"
-            if not self[db].authenticate(username, password):
-                raise ConfigurationError("authentication failed")
-
-    def _cached(self, dbname, coll, index):
-        """Test if `index` is cached.
-        """
-        cache = self.__index_cache
-        now = datetime.datetime.utcnow()
-        return (dbname in cache and
-                coll in cache[dbname] and
-                index in cache[dbname][coll] and
-                now < cache[dbname][coll][index])
-
-    def _cache_index(self, database, collection, index, cache_for):
-        """Add an index to the index cache for ensure_index operations.
-        """
-        now = datetime.datetime.utcnow()
-        expire = datetime.timedelta(seconds=cache_for) + now
-
-        if database not in self.__index_cache:
-            self.__index_cache[database] = {}
-            self.__index_cache[database][collection] = {}
-            self.__index_cache[database][collection][index] = expire
-
-        elif collection not in self.__index_cache[database]:
-            self.__index_cache[database][collection] = {}
-            self.__index_cache[database][collection][index] = expire
-
-        else:
-            self.__index_cache[database][collection][index] = expire
-
-    def _purge_index(self, database_name,
-                     collection_name=None, index_name=None):
-        """Purge an index from the index cache.
-
-        If `index_name` is None purge an entire collection.
-
-        If `collection_name` is None purge an entire database.
-        """
-        if not database_name in self.__index_cache:
-            return
-
-        if collection_name is None:
-            del self.__index_cache[database_name]
-            return
-
-        if not collection_name in self.__index_cache[database_name]:
-            return
-
-        if index_name is None:
-            del self.__index_cache[database_name][collection_name]
-            return
-
-        if index_name in self.__index_cache[database_name][collection_name]:
-            del self.__index_cache[database_name][collection_name][index_name]
-
-    def _cache_credentials(self, db_name, username, password):
-        """Add credentials to the database authentication cache
-        for automatic login when a socket is created.
-
-        If credentials are already cached for `db_name` they
-        will be replaced.
-        """
-        self.__auth_credentials[db_name] = (username, password)
-
-    def _purge_credentials(self, db_name=None):
-        """Purge credentials from the database authentication cache.
-
-        If `db_name` is None purge credentials for all databases.
-        """
-        if db_name is None:
-            self.__auth_credentials.clear()
-        elif db_name in self.__auth_credentials:
-            del self.__auth_credentials[db_name]
-
-    def __check_auth(self, sock_info):
-        """Authenticate using cached database credentials.
-
-        If credentials for the 'admin' database are available only
-        this database is authenticated, since this gives global access.
-        """
-        authset = sock_info.authset
-        names = set(self.__auth_credentials.iterkeys())
-
-        # Logout from any databases no longer listed in the credentials cache.
-        for dbname in authset - names:
-            try:
-                self.__simple_command(sock_info, dbname, {'logout': 1})
-            # TODO: We used this socket to logout. Fix logout so we don't
-            # have to catch this.
-            except OperationFailure:
-                pass
-            authset.discard(dbname)
-
-        # Once logged into the admin database we can access anything.
-        if "admin" in authset:
-            return
-
-        if "admin" in self.__auth_credentials:
-            username, password = self.__auth_credentials["admin"]
-            self.__auth(sock_info, 'admin', username, password)
-            authset.add('admin')
-        else:
-            for db_name in names - authset:
-                user, pwd = self.__auth_credentials[db_name]
-                self.__auth(sock_info, db_name, user, pwd)
-                authset.add(db_name)
-
-    @property
-    def host(self):
-        """Current connected host.
-
-        .. versionchanged:: 1.3
-           ``host`` is now a property rather than a method.
-        """
-        return self.__host
-
-    @property
-    def port(self):
-        """Current connected port.
-
-        .. versionchanged:: 1.3
-           ``port`` is now a property rather than a method.
-        """
-        return self.__port
-=======
             kwargs['socketTimeoutMS'] = network_timeout * 1000
->>>>>>> 0b1a58d8
 
         kwargs['auto_start_request'] = kwargs.get('auto_start_request', True)
         kwargs['safe'] = kwargs.get('safe', False)
